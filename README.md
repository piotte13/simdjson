--- conflicted
+++ resolved
@@ -94,11 +94,6 @@
 file "amalgamation_demo.cpp" for usage. This requires no specific build system: just
 copy the files in your project.
 
-
-<<<<<<< HEAD
-=======
-
->>>>>>> 3803c844
 ## Usage (old-school Makefile on platforms like Linux or macOS)
 
 Requirements:  clang or gcc and make. A system like Linux or macOS is expected.
